--- conflicted
+++ resolved
@@ -319,23 +319,13 @@
      * @throws ExtendedGameOfLifeException if game, board, or cellTypesMap is null
      */
     public static Generation createInitial(Game game, Board board, Map<Coord, CellType> cellTypesMap) throws ExtendedGameOfLifeException {
-<<<<<<< HEAD
-        if (game == null || board == null || cellTypesMap == null){
+        if (game == null || board == null || cellTypesMap == null)
         throw new ExtendedGameOfLifeException("Game, board, and cell types map must not be null");
-        }
+
         game.clearGenerations();
         Generation generation = new Generation(game, board, 0);
 
-
-=======
-        if (game == null || board == null || cellTypesMap == null)
-        throw new ExtendedGameOfLifeException("Game, board, and cell types map must not be null");
-
-        game.clearGenerations();
-        Generation generation = new Generation(game, board, 0);
-
         
->>>>>>> ee073a8a
         for (Map.Entry<Coord, CellType> entry : cellTypesMap.entrySet()) {
             generation.setType(List.of(entry.getKey()), entry.getValue());
         }
