--- conflicted
+++ resolved
@@ -231,32 +231,6 @@
      * @return a multi-line String representing the board, where each line corresponds to a row (y-coordinate)
      */
     public String visualize(Generation generation) {
-<<<<<<< HEAD
-    Map<Coord, CellType> coordToType = generation.getAliveCells().stream()
-        .collect(Collectors.toMap(Cell::getCoordinates, Cell::getCellType));
-
-    StringBuilder sb = new StringBuilder();
-    for (int y = 0; y < height; y++) {
-        for (int x = 0; x < width; x++) {
-            Coord coord = new Coord(x, y);
-            CellType type = coordToType.get(coord);
-            char c;
-            if (type == null) {
-                c = '0';
-            } else {
-                switch (type) {
-                    case BASIC:      c = 'C'; break;
-                    case HIGHLANDER: c = 'H'; break;
-                    case SOCIAL:     c = 'S'; break;
-                    case LONER:      c = 'L'; break;
-                    default:         c = '?'; break;
-                }
-            }
-            sb.append(c);
-            }
-            if (y < height - 1) {
-                sb.append(System.lineSeparator());
-=======
       
         Map<Coord, CellType> coordToType = generation.getAliveCells().stream()
             .collect(Collectors.toMap(Cell::getCoordinates, Cell::getType));
@@ -283,7 +257,6 @@
                 if (y < height - 1) {
                     sb.append(System.lineSeparator());
                 }
->>>>>>> 5f8c0618
             }
         return sb.toString();
     }
