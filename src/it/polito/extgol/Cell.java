--- conflicted
+++ resolved
@@ -339,9 +339,6 @@
         default -> {
             // nothing happens
         }
-<<<<<<< HEAD
-        }
-=======
     }
 
     /**
@@ -356,7 +353,6 @@
             }
         }
         return CellType.BASIC;
->>>>>>> 5f8c0618
     }
 
     /**
